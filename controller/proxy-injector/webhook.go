package injector

import (
	"encoding/json"
	"fmt"
	"io/ioutil"
	"strings"

	"github.com/linkerd/linkerd2/pkg/healthcheck"
	k8sPkg "github.com/linkerd/linkerd2/pkg/k8s"
	log "github.com/sirupsen/logrus"
	admissionv1beta1 "k8s.io/api/admission/v1beta1"
	appsv1 "k8s.io/api/apps/v1"
	corev1 "k8s.io/api/core/v1"
	metav1 "k8s.io/apimachinery/pkg/apis/meta/v1"
	"k8s.io/apimachinery/pkg/runtime"
	"k8s.io/apimachinery/pkg/runtime/serializer"
	"k8s.io/client-go/kubernetes"
	"sigs.k8s.io/yaml"
)

const (
	envVarKeyProxyID = "LINKERD2_PROXY_ID"
)

// Webhook is a Kubernetes mutating admission webhook that mutates pods admission
// requests by injecting sidecar container spec into the pod spec during pod
// creation.
type Webhook struct {
	client              kubernetes.Interface
	deserializer        runtime.Decoder
	controllerNamespace string
	resources           *WebhookResources
	noInitContainer     bool
}

// NewWebhook returns a new instance of Webhook.
func NewWebhook(client kubernetes.Interface, resources *WebhookResources, controllerNamespace string, noInitContainer bool) (*Webhook, error) {
	var (
		scheme = runtime.NewScheme()
		codecs = serializer.NewCodecFactory(scheme)
	)

	return &Webhook{
		client:              client,
		deserializer:        codecs.UniversalDeserializer(),
		controllerNamespace: controllerNamespace,
		resources:           resources,
		noInitContainer:     noInitContainer,
	}, nil
}

// Mutate changes the given pod spec by injecting the proxy sidecar container
// into the spec. The admission review object returns contains the original
// request and the response with the mutated pod spec.
func (w *Webhook) Mutate(data []byte) *admissionv1beta1.AdmissionReview {
	admissionReview, err := w.decode(data)
	if err != nil {
		log.Error("failed to decode data. Reason: ", err)
		admissionReview.Response = &admissionv1beta1.AdmissionResponse{
			UID:     admissionReview.Request.UID,
			Allowed: false,
			Result: &metav1.Status{
				Message: err.Error(),
			},
		}
		return admissionReview
	}
	log.Infof("received admission review request %s", admissionReview.Request.UID)
	log.Debugf("admission request: %+v", admissionReview.Request)

	admissionResponse, err := w.inject(admissionReview.Request)
	if err != nil {
		log.Error("failed to inject sidecar. Reason: ", err)
		admissionReview.Response = &admissionv1beta1.AdmissionResponse{
			UID:     admissionReview.Request.UID,
			Allowed: false,
			Result: &metav1.Status{
				Message: err.Error(),
			},
		}
		return admissionReview
	}
	admissionReview.Response = admissionResponse

	if len(admissionResponse.Patch) > 0 {
		log.Infof("patch generated: %s", admissionResponse.Patch)
	}
	log.Info("done")

	return admissionReview
}

func (w *Webhook) decode(data []byte) (*admissionv1beta1.AdmissionReview, error) {
	var admissionReview admissionv1beta1.AdmissionReview
	err := yaml.Unmarshal(data, &admissionReview)
	return &admissionReview, err
}

func (w *Webhook) inject(request *admissionv1beta1.AdmissionRequest) (*admissionv1beta1.AdmissionResponse, error) {
	var deployment appsv1.Deployment
	if err := yaml.Unmarshal(request.Object.Raw, &deployment); err != nil {
		return nil, err
	}
	log.Infof("working on %s/%s %s..", request.Kind.Version, strings.ToLower(request.Kind.Kind), deployment.ObjectMeta.Name)

	ns := request.Namespace
	if ns == "" {
		ns = corev1.NamespaceDefault
	}
	log.Infof("resource namespace: %s", ns)

	inject, err := w.shouldInject(ns, &deployment)
	if err != nil {
		return nil, err
	}

	if !inject {
		log.Infof("skipping deployment %s", deployment.GetName())
		return &admissionv1beta1.AdmissionResponse{
			UID:     request.UID,
			Allowed: true,
		}, nil
	}

	id := k8sPkg.TLSIdentity{
		Name:                deployment.ObjectMeta.Name,
		Kind:                strings.ToLower(request.Kind.Kind),
		Namespace:           ns,
		ControllerNamespace: w.controllerNamespace,
	}.ToDNSName()

	proxy, proxyInit, err := w.containersSpec(id)
	if err != nil {
		return nil, err
	}
	log.Infof("proxy image: %s", proxy.Image)
	log.Infof("proxy-init image: %s", proxyInit.Image)
	log.Debugf("proxy container: %+v", proxy)
	log.Debugf("init container: %+v", proxyInit)

	patch := NewPatch()
	patch.addContainer(proxy)

	if !w.noInitContainer {
		if len(deployment.Spec.Template.Spec.InitContainers) == 0 {
			patch.addInitContainerRoot()
		}
		patch.addInitContainer(proxyInit)
	}

<<<<<<< HEAD
=======
	if deployment.Spec.Template.Annotations == nil {
		deployment.Spec.Template.Annotations = map[string]string{}
	}
	if w.tlsEnabled {
		caBundle, tlsSecrets, err := w.volumesSpec(identity)
		if err != nil {
			return nil, err
		}
		log.Debugf("ca bundle volume: %+v", caBundle)
		log.Debugf("tls secrets volume: %+v", tlsSecrets)

		if len(deployment.Spec.Template.Spec.Volumes) == 0 {
			patch.addVolumeRoot()
		}
		patch.addVolume(caBundle)
		patch.addVolume(tlsSecrets)
		deployment.Spec.Template.Annotations[k8sPkg.IdentityModeAnnotation] = k8sPkg.IdentityModeOptional
	} else {
		deployment.Spec.Template.Annotations[k8sPkg.IdentityModeAnnotation] = k8sPkg.IdentityModeDisabled
	}

>>>>>>> ab902634
	if deployment.Spec.Template.Labels == nil {
		deployment.Spec.Template.Labels = map[string]string{}
	}

	deployment.Spec.Template.Labels[k8sPkg.ControllerNSLabel] = w.controllerNamespace
	deployment.Spec.Template.Labels[k8sPkg.ProxyDeploymentLabel] = deployment.ObjectMeta.Name
	patch.addPodLabels(deployment.Spec.Template.Labels)

	if deployment.Labels == nil {
		deployment.Labels = map[string]string{}
	}

	deployment.Labels[k8sPkg.ControllerNSLabel] = w.controllerNamespace
	deployment.Labels[k8sPkg.ProxyDeploymentLabel] = deployment.ObjectMeta.Name
	patch.addDeploymentLabels(deployment.Labels)

	image := strings.Split(proxy.Image, ":")
	var imageTag string

	if len(image) < 2 {
		imageTag = "latest"
	} else {
		imageTag = image[1]
	}

	deployment.Spec.Template.Annotations[k8sPkg.CreatedByAnnotation] = fmt.Sprintf("linkerd/proxy-injector %s", imageTag)
	deployment.Spec.Template.Annotations[k8sPkg.ProxyVersionAnnotation] = imageTag
	patch.addPodAnnotations(deployment.Spec.Template.Annotations)

	patchJSON, err := json.Marshal(patch.patchOps)
	if err != nil {
		return nil, err
	}

	patchType := admissionv1beta1.PatchTypeJSONPatch
	admissionResponse := &admissionv1beta1.AdmissionResponse{
		UID:       request.UID,
		Allowed:   true,
		Patch:     patchJSON,
		PatchType: &patchType,
	}

	return admissionResponse, nil
}

// shouldInject determines whether or not the given deployment should be
// injected. A deployment should be injected if it does not already contain
// any known sidecars, and:
// - the deployment's namespace has the linkerd.io/inject annotation set to
//   "enabled", and the deployment's pod spec does not have the
//   linkerd.io/inject annotation set to "disabled"; or
// - the deployment's pod spec has the linkerd.io/inject annotation set to
//   "enabled"
func (w *Webhook) shouldInject(ns string, deployment *appsv1.Deployment) (bool, error) {
	if healthcheck.HasExistingSidecars(&deployment.Spec.Template.Spec) {
		return false, nil
	}

	namespace, err := w.client.CoreV1().Namespaces().Get(ns, metav1.GetOptions{})
	if err != nil {
		return false, err
	}

	nsAnnotation := namespace.GetAnnotations()[k8sPkg.ProxyInjectAnnotation]
	podAnnotation := deployment.Spec.Template.GetAnnotations()[k8sPkg.ProxyInjectAnnotation]

	if nsAnnotation == k8sPkg.ProxyInjectEnabled && podAnnotation != k8sPkg.ProxyInjectDisabled {
		return true, nil
	}

	return podAnnotation == k8sPkg.ProxyInjectEnabled, nil
}

func (w *Webhook) containersSpec(identity string) (*corev1.Container, *corev1.Container, error) {
	proxySpec, err := ioutil.ReadFile(w.resources.FileProxySpec)
	if err != nil {
		return nil, nil, err
	}

	var proxy corev1.Container
	if err := yaml.Unmarshal(proxySpec, &proxy); err != nil {
		return nil, nil, err
	}

	for index, env := range proxy.Env {
		if env.Name == envVarKeyProxyID {
			proxy.Env[index].Value = identity
		}
	}

	proxyInitSpec, err := ioutil.ReadFile(w.resources.FileProxyInitSpec)
	if err != nil {
		return nil, nil, err
	}

	var proxyInit corev1.Container
	if err := yaml.Unmarshal(proxyInitSpec, &proxyInit); err != nil {
		return nil, nil, err
	}

	return &proxy, &proxyInit, nil
}

// WebhookResources contain paths to all the needed file resources.
type WebhookResources struct {
	// FileProxySpec is the path to the proxy spec.
	FileProxySpec string

	// FileProxyInitSpec is the path to the proxy-init spec.
	FileProxyInitSpec string
}<|MERGE_RESOLUTION|>--- conflicted
+++ resolved
@@ -149,8 +149,6 @@
 		patch.addInitContainer(proxyInit)
 	}
 
-<<<<<<< HEAD
-=======
 	if deployment.Spec.Template.Annotations == nil {
 		deployment.Spec.Template.Annotations = map[string]string{}
 	}
@@ -172,7 +170,6 @@
 		deployment.Spec.Template.Annotations[k8sPkg.IdentityModeAnnotation] = k8sPkg.IdentityModeDisabled
 	}
 
->>>>>>> ab902634
 	if deployment.Spec.Template.Labels == nil {
 		deployment.Spec.Template.Labels = map[string]string{}
 	}
