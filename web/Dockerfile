--- conflicted
+++ resolved
@@ -24,11 +24,7 @@
 RUN $ROOT/bin/web build
 
 ## compile go server
-<<<<<<< HEAD
-FROM gcr.io/linkerd-io/go-deps:b614886e as golang
-=======
 FROM gcr.io/linkerd-io/go-deps:6a07271e as golang
->>>>>>> 68c6f890
 WORKDIR /go/src/github.com/linkerd/linkerd2
 COPY web web
 COPY controller controller
