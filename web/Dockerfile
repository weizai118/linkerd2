## bundle web assets
FROM node:10 as webpack-bundle
RUN curl -o- -L https://yarnpkg.com/install.sh | bash -s -- --version 1.7.0

ENV HOME /root
ENV PATH $HOME/.yarn/bin:$PATH
ENV GOPATH /go
ENV PROJECT github.com/linkerd/linkerd2
ENV PACKAGE $PROJECT/web/app
ENV ROOT $GOPATH/src/$PROJECT
ENV PACKAGEDIR $GOPATH/src/$PACKAGE

COPY web/app $PACKAGEDIR
COPY bin/web $ROOT/bin/web
WORKDIR $PACKAGEDIR

# node dependencies
RUN $ROOT/bin/web setup --pure-lockfile

# frontend assets
# set the env to production *after* yarn has done an install, to make sure all
# libraries required for building are included.
ENV NODE_ENV production
RUN $ROOT/bin/web build

## compile go server
<<<<<<< HEAD
FROM gcr.io/linkerd-io/go-deps:61c06fde as golang
=======
FROM gcr.io/linkerd-io/go-deps:a4f825be as golang
>>>>>>> f884caf5
WORKDIR /go/src/github.com/linkerd/linkerd2
COPY web web
COPY controller controller
COPY pkg pkg

RUN CGO_ENABLED=0 GOOS=linux go build -o web/web ./web

## package it all up
FROM gcr.io/linkerd-io/base:2017-10-30.01
COPY --from=golang /go/src/github.com/linkerd/linkerd2/web .
RUN mkdir -p ./dist
COPY --from=webpack-bundle /go/src/github.com/linkerd/linkerd2/web/app/dist ./dist

ARG LINKERD_VERSION
ENV LINKERD_CONTAINER_VERSION_OVERRIDE=${LINKERD_VERSION}

ENTRYPOINT ["./web"]<|MERGE_RESOLUTION|>--- conflicted
+++ resolved
@@ -24,11 +24,7 @@
 RUN $ROOT/bin/web build
 
 ## compile go server
-<<<<<<< HEAD
-FROM gcr.io/linkerd-io/go-deps:61c06fde as golang
-=======
-FROM gcr.io/linkerd-io/go-deps:a4f825be as golang
->>>>>>> f884caf5
+FROM gcr.io/linkerd-io/go-deps:b614886e as golang
 WORKDIR /go/src/github.com/linkerd/linkerd2
 COPY web web
 COPY controller controller
